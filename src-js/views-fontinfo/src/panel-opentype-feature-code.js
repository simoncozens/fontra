import { autocompletion } from "@codemirror/autocomplete";
import { history, redo, redoDepth, undo, undoDepth } from "@codemirror/history";
import * as html from "@fontra/core/html-utils.js";
import { addStyleSheet } from "@fontra/core/html-utils.js";
import { scheduleCalls } from "@fontra/core/utils.js";
import { basicSetup, EditorView } from "codemirror";
import { BaseInfoPanel } from "./panel-base.js";

addStyleSheet(`

#opentype-feature-code-panel.font-info-panel {
  height: 100%;
}

.font-info-opentype-feature-code-container {
  background-color: var(--ui-element-background-color);
  border-radius: 0.5em;
  overflow: hidden;
}

.font-info-opentype-feature-code-header {
  font-weight: bold;
  padding: 1em;
  padding-bottom: 0.5em;
}

#font-info-opentype-feature-code-text-entry-textarea {
  font-size: 1.1em;
  overflow: scroll;
  height: calc(100% - 2em);
}

#font-info-opentype-feature-code-text-entry-textarea > .cm-editor {
  height: 100%;
}

`);

const customTheme = EditorView.theme({
  ".cm-cursor": {
    borderLeft: "2px solid var(--fontra-red-color)",
  },
  ".cm-gutters": {
    backgroundColor: "var(--ui-element-background-color)",
    color: "var(--horizontal-rule-color)",
    borderRight: "1px solid var(--horizontal-rule-color)",
  },
});

export class OpenTypeFeatureCodePanel extends BaseInfoPanel {
  static title = "opentype-feature-code.title";
  static id = "opentype-feature-code-panel";
  static fontAttributes = ["features"];

  async setupUI() {
    this.updateFeatureCode = scheduleCalls(
      (update) => this._updateFeatureCode(update),
      500
    );
    const features = await this.fontController.getFeatures();
    this.panelElement.innerHTML = "";
    const container = html.div(
      { class: "font-info-opentype-feature-code-container" },
      []
    );
    container.appendChild(
      html.div({ class: "font-info-opentype-feature-code-header" }, [
        "OpenType Feature Code", // TODO: translation
      ])
    );
    const editorContainer = html.div(
      { id: "font-info-opentype-feature-code-text-entry-textarea" },
      []
    );

    this.editorView = new EditorView({
      doc: features.text,
      extensions: [
        basicSetup,
        customTheme,
        autocompletion({ override: [myCompletions] }),
<<<<<<< HEAD
        history(),
=======
        EditorView.lineWrapping,
>>>>>>> 2e15ee8d
        EditorView.updateListener.of((update) => {
          if (update.docChanged) {
            this.updateFeatureCode(update);
          }
        }),
      ],
      parent: editorContainer,
    });

    container.appendChild(editorContainer);
    this.panelElement.appendChild(container);
  }

  async _updateFeatureCode(update) {
    const undoLabel = "edit OpenType feature code"; // TODO: translation
    const changes = await this.fontController.performEdit(
      undoLabel,
      "features",
      (root) => {
        root.features.text = update.state.doc.toString();
      }
    );
  }

  getUndoRedoLabel(isRedo) {
    return isRedo ? "Redo" : "Undo";
  }

  canUndoRedo(isRedo) {
    return !!(isRedo
      ? redoDepth(this.editorView.state)
      : undoDepth(this.editorView.state));
  }

  async doUndoRedo(isRedo) {
    if (isRedo) {
      redo(this.editorView);
    } else {
      undo(this.editorView);
    }
  }
}

// For details, please see:
// https://codemirror.net/try/?example=Custom%20completions
const completions = [
  {
    label: "feature",
    type: "keyword",
    info: `Example:
    feature case {
        # lookups and rules
    } case;`,
    apply: `feature xxxx {
    # lookups and rules
} xxxx;`,
  },
  {
    label: "lookup",
    type: "keyword",
    info: `Example:
    lookup LookupName {
        # rules
    } LookupName;`,
    apply: `lookup LookupName {
    # rules
} LookupName`,
  },
  {
    label: "sub",
    type: "keyword",
    info: `Examples:
    sub A by A.ss01;
    sub [a b c] by [A.sc B.sc C.sc];
    sub @FIGURES_DFLT by @FIGURES_TLF ;`,
    detail: "substitution",
    // apply: `sub A by A.ss01;`,
  },
  {
    label: "pos",
    type: "keyword",
    info: `Example:
    pos @A V -100;`,
    detail: "position",
  },
  {
    label: "ignore",
    type: "keyword",
    info: `Example:
    ignore sub w o r' d s exclam;
    sub w o r' d s by r.alt;`,
  },
  {
    label: "script",
    type: "keyword",
    info: `Example:
    script latn;`,
  },
  {
    label: "language",
    type: "keyword",
    info: `Example:
    language TRK  exclude_dflt; # Turkish
    sub i by i.dot;`,
  },
  {
    label: "languagesystem",
    type: "keyword",
    info: `Example:
    languagesystem DFLT dflt;
    languagesystem latn AFK ;`,
  },
  // TODO: Extend with helpful completions
];

function myCompletions(context) {
  let before = context.matchBefore(/\w+/);
  if (!context.explicit && !before) return null;
  return {
    from: before ? before.from : context.pos,
    options: completions,
    validFor: /^\w*$/,
  };
}<|MERGE_RESOLUTION|>--- conflicted
+++ resolved
@@ -79,11 +79,8 @@
         basicSetup,
         customTheme,
         autocompletion({ override: [myCompletions] }),
-<<<<<<< HEAD
         history(),
-=======
         EditorView.lineWrapping,
->>>>>>> 2e15ee8d
         EditorView.updateListener.of((update) => {
           if (update.docChanged) {
             this.updateFeatureCode(update);
