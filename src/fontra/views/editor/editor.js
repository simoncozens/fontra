--- conflicted
+++ resolved
@@ -1144,18 +1144,10 @@
       shortCut: undefined,
     });
 
-<<<<<<< HEAD
-    const hasLockedGuidelines = this.selectionHasLockedGuidelines();
-    this.glyphEditContextMenuItems.push({
-      title: () => this.getLockGuidelineLabel(hasLockedGuidelines),
-      enabled: () => this.canLockGuideline(),
-      callback: (event) => this.doLockGuideline(!hasLockedGuidelines),
-=======
     this.glyphEditContextMenuItems.push({
       title: () => this.getLockGuidelineLabel(this.selectionHasLockedGuidelines()),
       enabled: () => this.canLockGuideline(),
       callback: (event) => this.doLockGuideline(!this.selectionHasLockedGuidelines()),
->>>>>>> 33b5d461
     });
 
     this.glyphEditContextMenuItems.push(...this.sceneController.getContextMenuItems());
@@ -2425,7 +2417,6 @@
       } else if (hasGuidelines) {
         selectGuidelines = true;
       }
-<<<<<<< HEAD
     }
 
     if (
@@ -2440,35 +2431,9 @@
       } else if (hasGuidelines) {
         selectGuidelines = true;
       }
-=======
->>>>>>> 33b5d461
     }
 
     if (
-      (pointIndices.length || componentIndices.length) &&
-<<<<<<< HEAD
-      anchorIndices.length &&
-=======
-      !anchorIndices.length &&
->>>>>>> 33b5d461
-      !guidelineGlyphIndices.length &&
-      !guidelineFontIndices.length
-    ) {
-      if (hasAnchors) {
-<<<<<<< HEAD
-        selectAnchors = true;
-=======
-        selectObjects = true;
-        selectAnchors = true;
-      } else if (hasGuidelines) {
-        selectGuidelines = true;
->>>>>>> 33b5d461
-      }
-    }
-
-    if (
-<<<<<<< HEAD
-=======
       (pointIndices.length || componentIndices.length) &&
       anchorIndices.length &&
       !guidelineGlyphIndices.length &&
@@ -2480,7 +2445,6 @@
     }
 
     if (
->>>>>>> 33b5d461
       !pointIndices.length &&
       !componentIndices.length &&
       anchorIndices.length &&
